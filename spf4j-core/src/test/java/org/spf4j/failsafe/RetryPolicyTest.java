/*
 * Copyright 2018 SPF4J.
 *
 * Licensed under the Apache License, Version 2.0 (the "License");
 * you may not use this file except in compliance with the License.
 * You may obtain a copy of the License at
 *
 *      http://www.apache.org/licenses/LICENSE-2.0
 *
 * Unless required by applicable law or agreed to in writing, software
 * distributed under the License is distributed on an "AS IS" BASIS,
 * WITHOUT WARRANTIES OR CONDITIONS OF ANY KIND, either express or implied.
 * See the License for the specific language governing permissions and
 * limitations under the License.
 */
package org.spf4j.failsafe;

import edu.umd.cs.findbugs.annotations.SuppressFBWarnings;
import java.io.IOException;
import java.net.SocketException;
import java.util.concurrent.Callable;
import java.util.concurrent.ExecutionException;
import java.util.concurrent.Future;
import java.util.concurrent.TimeUnit;
import java.util.concurrent.TimeoutException;
import org.hamcrest.Matchers;
import org.junit.AfterClass;
import org.junit.Assert;
import org.junit.BeforeClass;
import org.junit.Test;
import org.slf4j.Logger;
import org.slf4j.LoggerFactory;
import org.spf4j.concurrent.DefaultContextAwareExecutor;
import org.spf4j.concurrent.DefaultScheduler;
import org.spf4j.failsafe.concurrent.RetryExecutor;
import org.spf4j.test.log.Level;
import org.spf4j.test.log.LogAssert;
import org.spf4j.test.log.LogMatchers;
import org.spf4j.test.log.LogRecord;
import org.spf4j.test.log.TestLoggers;

/**
 * @author Zoltan Farkas
 */
@SuppressFBWarnings("PRMC_POSSIBLY_REDUNDANT_METHOD_CALLS")
public class RetryPolicyTest {

  public static final String PREDICATE_CLASS = DefaultRetryPredicate.class.getName();

  private static final Logger LOG = LoggerFactory.getLogger(RetryPolicyTest.class);

  private static RetryExecutor es;

  @BeforeClass
  public static void init() {
    es = new RetryExecutor(DefaultContextAwareExecutor.instance(), null);
  }

  @AfterClass
  public static void shutdown() throws InterruptedException {
    es.close();
  }

  @Test
  public void testNoRetryPolicy() throws IOException, InterruptedException, TimeoutException {
    LogAssert vex =  TestLoggers.sys().dontExpect(PREDICATE_CLASS, Level.DEBUG, Matchers.any(LogRecord.class));
    try (LogAssert expect = vex) {
      RetryPolicy<Object, Callable<Object>> rp = RetryPolicy.<Object, Callable<Object>>newBuilder()
              .build();
      rp.run(() -> {
        throw new IOException();
      }, IOException.class);
      Assert.fail();
    } catch (IOException ex) {
      // expected
      vex.assertObservation();
    }
  }


  @Test
  public void testNoRetryPolicyAsync() throws IOException, InterruptedException, TimeoutException {
    LogAssert vex =  TestLoggers.sys().dontExpect(PREDICATE_CLASS, Level.DEBUG, Matchers.any(LogRecord.class));
    try (LogAssert expect = vex) {
      RetryPolicy<Object, Callable<Object>> rp = RetryPolicy.<Object, Callable<Object>>newBuilder()
              .build();
      rp.submit(() -> {
        throw new IOException();
      }).get();
      Assert.fail();
    } catch (ExecutionException ex) {
      Assert.assertEquals(IOException.class, ex.getCause().getClass());
      // expected
      vex.assertObservation();
    }
  }

  @Test
  public void testDefaulPolicy() throws IOException, InterruptedException, TimeoutException {
    try (LogAssert expect = TestLoggers.sys().expect(PREDICATE_CLASS, Level.DEBUG, 2,
            LogMatchers.hasMatchingMessage(
                    Matchers.startsWith("Result java.lang.RuntimeException for org.spf4j.failsafe.RetryPolicyTest")))) {
      try {
        RetryPolicy.defaultPolicy().run(() -> {
          throw new RuntimeException();
        }, RuntimeException.class);
        Assert.fail();
      } catch (RuntimeException ex) {
        expect.assertObservation();
      }
    }
  }

  @Test
<<<<<<< HEAD
  public void testDefaulPolicyAsync() throws IOException, InterruptedException, TimeoutException {
    try (LogAssert expect = TestLoggers.sys().expect(PREDICATE_CLASS, Level.DEBUG, 2,
            LogMatchers.hasMatchingMessage(
                    Matchers.startsWith("Result java.lang.RuntimeException for org.spf4j.failsafe.RetryPolicyTest")))) {
      try {
        RetryPolicy.defaultPolicy().submit(() -> {
          throw new RuntimeException();
        }).get();
        Assert.fail();
      } catch (ExecutionException ex) {
        Assert.assertEquals(RuntimeException.class, ex.getCause().getClass());
        expect.assertObservation();
      }
    }
  }


  @Test
=======
>>>>>>> 89fe7cd2
  public void testDefaulPolicyInterruption() throws IOException, InterruptedException, TimeoutException {
    try {
      Thread t = Thread.currentThread();
      DefaultScheduler.INSTANCE.schedule(() -> t.interrupt(), 1, TimeUnit.SECONDS);
<<<<<<< HEAD
      RetryPolicy.defaultPolicy().run(() -> {
=======
      RetryPolicy.defaultPolicy().call(() -> {
>>>>>>> 89fe7cd2
        throw new IOException();
      }, IOException.class);
      Assert.fail();
    } catch (InterruptedException ex) {
      // expected
    }
  }

  @Test
  public void testNoRetryPolicy2() throws InterruptedException, TimeoutException {
    @SuppressWarnings("unchecked")
    RetryPolicy<Object, Callable<Object>> rp = RetryPolicy.<Object, Callable<Object>>newBuilder().build();
    String result = (String) rp.call(() -> "test", RuntimeException.class);
    Assert.assertEquals("test", result);
  }

  @Test
  public void testComplexRetrySync() throws InterruptedException, TimeoutException, IOException, ExecutionException {
    RetryPolicy<Response, ServerCall> rp = buildRetryPolicy();
    Server server = new Server();
    Response response1 = new Response(Response.Type.OK, "");
    server.setResponse("url1", (r) -> response1);
    server.setResponse("url2", (r) -> new Response(Response.Type.REDIRECT, "url1"));
    server.setResponse("url3", (r) -> new Response(Response.Type.ERROR, "boooo"));
    testSyncRetry(server, rp, response1);
  }

  @Test
  public void testComplexRetryASync() throws InterruptedException, TimeoutException, IOException, ExecutionException {
    RetryPolicy<Response, ServerCall> rp = buildRetryPolicy();
    Server server = new Server();
    Response response1 = new Response(Response.Type.OK, "");
    server.setResponse("url1", (r) -> response1);
    server.setResponse("url2", (r) -> new Response(Response.Type.REDIRECT, "url1"));
    server.setResponse("url3", (r) -> new Response(Response.Type.ERROR, "boooo"));
    testASyncRetry(server, rp, response1);
  }

  public final  RetryPolicy<Response, ServerCall> buildRetryPolicy() {
    return RetryPolicy.<Response, ServerCall>newBuilder()
            .withDefaultThrowableRetryPredicate()
            .withResultPartialPredicate((resp, sc) -> {
              switch (resp.getType()) {
                case CLIENT_ERROR:
                  return RetryDecision.abort();
                case REDIRECT:
                  return RetryDecision.retry(0, new ServerCall(sc.getServer(),
                          new Request((String) resp.getPayload(), sc.getRequest().getDeadlineMSEpoch())));
                case RETRY_LATER:
                  return RetryDecision.retry(
                          TimeUnit.NANOSECONDS.convert((Long) resp.getPayload() - System.currentTimeMillis(),
                                  TimeUnit.MILLISECONDS), sc);
                case TRANSIENT_ERROR:
                  return RetryDecision.retryDefault(sc);
                case ERROR:
                  return null;
                case OK:
                  return RetryDecision.abort();
                default:
                  throw new IllegalStateException("Unsupported " + resp.getType());
              }
            }).withResultPartialPredicate((resp, sc)
            -> (resp.getType() == Response.Type.ERROR)
            ? RetryDecision.retryDefault(sc)
            : RetryDecision.abort(), 3)
            .withExecutorService(es)
            .build();
  }

  @SuppressFBWarnings("CC_CYCLOMATIC_COMPLEXITY")
  public final void testSyncRetry(final Server server, final RetryPolicy<Response, ServerCall> rp,
          final Response response1)
          throws InterruptedException, TimeoutException, ExecutionException, IOException {
    long deadlineMillis = System.currentTimeMillis() + 1000;
    ServerCall serverCall = new ServerCall(server, new Request("url2", deadlineMillis));
    long timeoutms = deadlineMillis - System.currentTimeMillis();
    LOG.info("Timeout = {}", timeoutms);
    try (LogAssert retryExpect = TestLoggers.sys().expect(PREDICATE_CLASS, Level.DEBUG,
            LogMatchers.hasMatchingMessage(
                    Matchers.startsWith("Result Response{type=REDIRECT, payload=url1} for ServerCall")))) {
      Response resp
              = rp.call(serverCall, SocketException.class, timeoutms, TimeUnit.MILLISECONDS);
      Assert.assertEquals(response1, resp);
      retryExpect.assertObservation();
    }
    server.breakException(new SocketException("Bla bla"));
    try (LogAssert retryExpect2 = TestLoggers.sys().expect(PREDICATE_CLASS, Level.DEBUG, 3,
            LogMatchers.hasMatchingMessage(
                    Matchers.startsWith("Result java.net.SocketException: Bla bla for ServerCall")))) {
      try {
        rp.run(new ServerCall(server, new Request("url1", System.currentTimeMillis() + 1000)), IOException.class,
                1000, TimeUnit.MILLISECONDS);
        Assert.fail();
      } catch (TimeoutException ex) {
        LOG.debug("Expected exception", ex);
        // as expected.
      }
      retryExpect2.assertObservation();
    }
    Future<?> submit = DefaultScheduler.INSTANCE.schedule(
            () -> server.breakException(null), 100, TimeUnit.MILLISECONDS);
    Response resp = rp.call(new ServerCall(server,
            new Request("url1", System.currentTimeMillis() + 1000)), IOException.class,
            1000, TimeUnit.MILLISECONDS);
    Assert.assertEquals(Response.Type.OK, resp.getType());
    submit.get();
    // Test error response
    try (LogAssert retryExpect3 = TestLoggers.sys().expect(PREDICATE_CLASS, Level.DEBUG, 3,
            LogMatchers.hasMessageWithPattern(
                    "^Result Response[{]type=ERROR, payload=boooo[}] for ServerCall.+ retrying .+$"))) {
      Response er = rp.call(new ServerCall(server,
              new Request("url3", System.currentTimeMillis() + 1000)), IOException.class,
              1000, TimeUnit.MILLISECONDS);
      Assert.assertEquals("boooo", er.getPayload());
      retryExpect3.assertObservation();
    }
    // Test error response the second type, to make sure predicate state is handled correctly
    try (LogAssert retryExpect4 = TestLoggers.sys().expect(PREDICATE_CLASS, Level.DEBUG, 3,
            LogMatchers.hasMessageWithPattern(
                      "^Result Response[{]type=ERROR, payload=boooo[}] for ServerCall.+ retrying .+$"))) {
      Response er2 = rp.call(new ServerCall(server,
              new Request("url3", System.currentTimeMillis() + 1000)), IOException.class, 1000, TimeUnit.MILLISECONDS);
      Assert.assertEquals("boooo", er2.getPayload());
      retryExpect4.assertObservation();
    }
  }

  @SuppressFBWarnings("CC_CYCLOMATIC_COMPLEXITY")
  public final void testASyncRetry(final Server server, final RetryPolicy<Response, ServerCall> rp,
          final Response response1)
          throws InterruptedException, TimeoutException, ExecutionException, IOException {
    long deadlineMillis = System.currentTimeMillis() + 1000;
    Request request = new Request("url2", deadlineMillis);
    ServerCall serverCall = new ServerCall(server, request);
    long timeoutms = request.getDeadlineMSEpoch() - System.currentTimeMillis();
    LOG.info("Timeout = {}", timeoutms);
    try (LogAssert retryExpect = TestLoggers.sys().expect(PREDICATE_CLASS, Level.DEBUG,
            LogMatchers.hasMatchingMessage(
                    Matchers.startsWith("Result Response{type=REDIRECT, payload=url1} for ServerCall")))) {
      Response resp = rp.submit(serverCall, timeoutms, TimeUnit.MILLISECONDS).get();
      Assert.assertEquals(response1, resp);
      retryExpect.assertObservation();
    }
    server.breakException(new SocketException("Bla bla"));
    try (LogAssert retryExpect2 = TestLoggers.sys().expect(PREDICATE_CLASS, Level.DEBUG, 3,
            LogMatchers.hasMatchingMessage(
                    Matchers.startsWith("Result java.net.SocketException: Bla bla for ServerCall")))) {
      try {
        rp.submit(new ServerCall(server, new Request("url1", System.currentTimeMillis() + 1000)),
                1000, TimeUnit.MILLISECONDS).get();
        Assert.fail();
      } catch (ExecutionException ex) {
        LOG.debug("Expected exception", ex);
        Assert.assertEquals(TimeoutException.class, ex.getCause().getClass());
        // as expected.
      }
      retryExpect2.assertObservation();
    }
    Future<?> submit = DefaultScheduler.INSTANCE.schedule(
            () -> server.breakException(null), 100, TimeUnit.MILLISECONDS);
    rp.submit(new ServerCall(server, new Request("url1", System.currentTimeMillis() + 1000))).get();
    submit.get();
    // Test error response
    try (LogAssert retryExpect3 = TestLoggers.sys().expect(PREDICATE_CLASS, Level.DEBUG, 3,
            LogMatchers.hasMessageWithPattern(
                    "^Result Response[{]type=ERROR, payload=boooo[}] for ServerCall.+ retrying .+$"))) {
      Response er = rp.submit(new ServerCall(server,
              new Request("url3", System.currentTimeMillis() + 1000)), 1000, TimeUnit.MILLISECONDS).get();
      Assert.assertEquals("boooo", er.getPayload());
      retryExpect3.assertObservation();
    }
    // Test error response the second type, to make sure predicate state is handled correctly
    try (LogAssert retryExpect4 = TestLoggers.sys().expect(PREDICATE_CLASS, Level.DEBUG, 3,
            LogMatchers.hasMessageWithPattern(
                    "^Result Response[{]type=ERROR, payload=boooo[}] for ServerCall.+ retrying .+$"))) {
      Response er2 = rp.submit(new ServerCall(server,
              new Request("url3", System.currentTimeMillis() + 1000)), 1000, TimeUnit.MILLISECONDS).get();
      Assert.assertEquals("boooo", er2.getPayload());
      retryExpect4.assertObservation();
    }
  }

}<|MERGE_RESOLUTION|>--- conflicted
+++ resolved
@@ -112,7 +112,6 @@
   }
 
   @Test
-<<<<<<< HEAD
   public void testDefaulPolicyAsync() throws IOException, InterruptedException, TimeoutException {
     try (LogAssert expect = TestLoggers.sys().expect(PREDICATE_CLASS, Level.DEBUG, 2,
             LogMatchers.hasMatchingMessage(
@@ -131,17 +130,25 @@
 
 
   @Test
-=======
->>>>>>> 89fe7cd2
   public void testDefaulPolicyInterruption() throws IOException, InterruptedException, TimeoutException {
     try {
       Thread t = Thread.currentThread();
       DefaultScheduler.INSTANCE.schedule(() -> t.interrupt(), 1, TimeUnit.SECONDS);
-<<<<<<< HEAD
       RetryPolicy.defaultPolicy().run(() -> {
-=======
+        throw new IOException();
+      }, IOException.class);
+      Assert.fail();
+    } catch (InterruptedException ex) {
+      // expected
+    }
+  }
+
+  @Test
+  public void testDefaulPolicyInterruption() throws IOException, InterruptedException, TimeoutException {
+    try {
+      Thread t = Thread.currentThread();
+      DefaultScheduler.INSTANCE.schedule(() -> t.interrupt(), 1, TimeUnit.SECONDS);
       RetryPolicy.defaultPolicy().call(() -> {
->>>>>>> 89fe7cd2
         throw new IOException();
       }, IOException.class);
       Assert.fail();
